package main

import (
	"context"
	"errors"
	"fmt"
	"log/slog"
	"os"
	"strings"

	"github.com/lmittmann/tint"
	"github.com/rancher/charts-build-scripts/pkg/logger"
	"github.com/rancher/charts-build-scripts/pkg/util"

	"github.com/go-git/go-git/v5"
	"github.com/rancher/charts-build-scripts/pkg/auto"
	"github.com/rancher/charts-build-scripts/pkg/charts"
	"github.com/rancher/charts-build-scripts/pkg/filesystem"
	"github.com/rancher/charts-build-scripts/pkg/helm"
	"github.com/rancher/charts-build-scripts/pkg/lifecycle"
	"github.com/rancher/charts-build-scripts/pkg/options"
	"github.com/rancher/charts-build-scripts/pkg/path"
	"github.com/rancher/charts-build-scripts/pkg/puller"
	"github.com/rancher/charts-build-scripts/pkg/registries"
	"github.com/rancher/charts-build-scripts/pkg/repository"
	"github.com/rancher/charts-build-scripts/pkg/standardize"
	"github.com/rancher/charts-build-scripts/pkg/update"
	"github.com/rancher/charts-build-scripts/pkg/validate"
	"github.com/rancher/charts-build-scripts/pkg/zip"
	"github.com/urfave/cli"
	"gopkg.in/yaml.v2"
)

const (
	// defaultChartsScriptOptionsFile is the default path to look a file containing options for the charts scripts to use for this branch
	defaultChartsScriptOptionsFile = path.ConfigurationYamlFile
	// defaultPackageEnvironmentVariable is the default environment variable for picking a specific package
	defaultPackageEnvironmentVariable = "PACKAGE"
	// defaultChartEnvironmentVariable is the default environment variable for picking a specific chart
	defaultChartEnvironmentVariable = "CHART"
	// defaultAssetEnvironmentVariable is the default environment variable for picking a specific asset
	defaultAssetEnvironmentVariable = "ASSET"
	// defaultPorcelainEnvironmentVariable is the default environment variable that indicates whether we should run on porcelain mode
	defaultPorcelainEnvironmentVariable = "PORCELAIN"
	// defaultCacheEnvironmentVariable is the default environment variable that indicates that a cache should be used on pulls to remotes
	defaultCacheEnvironmentVariable = "USE_CACHE"
	// defaultBranchVersionEnvironmentVariable is the default environment variable that indicates the branch version to compare against
	defaultBranchVersionEnvironmentVariable = "BRANCH_VERSION"
	// defaultBranchEnvironmentVariable is the default environment variable that indicates the branch
	defaultBranchEnvironmentVariable = "BRANCH"
	// defaultForkEnvironmentVariable is the default environment variable that indicates the fork URL
	defaultForkEnvironmentVariable = "FORK"
	// defaultChartVersionEnvironmentVariable is the default environment variable that indicates the version to release
	defaultChartVersionEnvironmentVariable = "CHART_VERSION"
	// defaultGHTokenEnvironmentVariable is the default environment variable that indicates the Github Auth token
	defaultGHTokenEnvironmentVariable = "GH_TOKEN"
	// defaultPRNumberEnvironmentVariable is the default environment variable that indicates the PR number
	defaultPRNumberEnvironmentVariable = "PR_NUMBER"
	// defaultSkipEnvironmentVariable is the default environment variable that indicates whether to skip execution
	defaultSkipEnvironmentVariable = "SKIP"
	// softErrorsEnvironmentVariable is the default environment variable that indicates if soft error mode is enabled
	softErrorsEnvironmentVariable = "SOFT_ERRORS"
	// defaultLogLevelEnvironmentVariable is the default environment variable that indicates the log level
	defaultLogLevelEnvironmentVariable = "LOG"
	// defaultOverrideVersionEnvironmentVariable is the default environment variable that indicates the version to override
	defaultOverrideVersionEnvironmentVariable = "OVERRIDE_VERSION"
	// defaultMultiRCEnvironmentVariable is the default environment variable that indicates if the auto-bump should not remove previous RC versions
	defaultMultiRCEnvironmentVariable = "MULTI_RC"
	// Docker Registry authentication
	defaultDockerUserEnvironmentVariable     = "DOCKER_USER"
	defaultDockerPasswordEnvironmentVariable = "DOCKER_PASSWORD"
	// Prime Registry authentication
	defaultPrimeUserEnvironmentVariable     = "PRIME_USER"
	defaultPrimePasswordEnvironmentVariable = "PRIME_PASSWORD"
	defaultPrimeURLEnvironmentVariable      = "PRIME_URL"
)

var (
	// Version represents the current version of the chart build scripts
	Version = "v0.0.0-dev"
	// GitCommit represents the latest commit when building this script
	GitCommit = "HEAD"
	// ChartsScriptOptionsFile represents a name of a file that contains options for the charts script to use for this branch
	ChartsScriptOptionsFile string
	// CurrentPackage represents the specific package to apply the scripts to
	CurrentPackage string
	// CurrentChart represents a specific chart to apply the scripts to. Also accepts a specific version.
	CurrentChart string
	// CurrentAsset represents a specific asset to apply the scripts to. Also accepts a specific archive.
	CurrentAsset string
	// PorcelainMode indicates that the output of the scripts should be in an easy-to-parse format for scripts
	PorcelainMode bool
	// LocalMode indicates that only local validation should be run
	LocalMode bool
	// RemoteMode indicates that only remote validation should be run
	RemoteMode bool
	// CacheMode indicates that caching should be used on all remotely pulled resources
	CacheMode = false
	// ForkURL represents the fork URL configured as a remote in your local git repository
	ForkURL = ""
	// ChartVersion of the chart to release
	ChartVersion = ""
	// Branch repsents the branch to compare against
	Branch = ""
	// PullRequest represents the Pull Request identifying number
	PullRequest = ""
	// GithubToken represents the Github Auth token
	GithubToken string
	// Skip indicates whether to skip execution
	Skip = false
	// SoftErrorMode indicates if certain non-fatal errors will be turned into warnings
	SoftErrorMode = false
	// RepoRoot represents the root path of the repository
	RepoRoot string
	// OverrideVersion is the type of version override (patch, minor, auto)
	OverrideVersion string
	// MultiRC indicates if the auto-bump should not remove previous RC versions
	MultiRC bool
	// DockerUser is the username provided by EIO
	DockerUser string
	// DockerPassword is the password provided by EIO
	DockerPassword string
	// PrimeUser is the username provided by EIO
	PrimeUser string
	// PrimePassword is the password provided by EIO
	PrimePassword string
	// PrimeURL of SUSE Prime registry
	PrimeURL string
)

func init() {
	tintOptions := &tint.Options{
		AddSource:  true,
		TimeFormat: "15:04:05",
	}

	// Set the log level based on the LOG environment variable
	lvl := os.Getenv("LOG")
	if lvl != "" {
		switch lvl {
		case "DEBUG":
			tintOptions.Level = slog.LevelDebug
		case "INFO":
			tintOptions.Level = slog.LevelInfo
		case "WARN":
			tintOptions.Level = slog.LevelWarn
		case "ERROR":
			tintOptions.Level = slog.LevelError
		default:
			tintOptions.Level = slog.LevelInfo
		}
	}
	// Create a new slog logger with tint handler
	newLogger := slog.New(tint.NewHandler(os.Stderr, tintOptions))
	slog.SetDefault(newLogger)
	logger.Log(context.Background(), slog.LevelInfo, "charts-build-scripts", slog.String("LOG", os.Getenv("LOG")))
}

func main() {
	util.InitSoftErrorMode()

	app := cli.NewApp()
	app.Name = "charts-build-scripts"
	app.Version = fmt.Sprintf("%s (%s)", Version, GitCommit)
	app.Usage = "Build scripts used to maintain patches on Helm charts forked from other repositories"
	// Flags
	configFlag := cli.StringFlag{
		Name:        "config",
		Usage:       "A configuration file with additional options for allowing this branch to interact with other branches",
		TakesFile:   true,
		Destination: &ChartsScriptOptionsFile,
		Value:       defaultChartsScriptOptionsFile,
	}
	packageFlag := cli.StringFlag{
		Name:        "package,p",
		Usage:       "A package you would like to run the scripts on",
		Required:    false,
		Destination: &CurrentPackage,
		EnvVar:      defaultPackageEnvironmentVariable,
	}
	chartFlag := cli.StringFlag{
		Name: "chart,c",
		Usage: `Usage:
			./bin/charts-build-scripts <some_command> --chart="chart-name"
			CHART=<chart_name> make <some_command>

		A chart you would like to run the scripts on. Can include version.
		Default Environment Variable:
		`,
		Required:    false,
		Destination: &CurrentChart,
		EnvVar:      defaultChartEnvironmentVariable,
	}
	assetFlag := cli.StringFlag{
		Name:        "asset,a",
		Usage:       "An asset you would like to run the scripts on. Can directly point to archive.",
		Required:    false,
		Destination: &CurrentAsset,
		EnvVar:      defaultAssetEnvironmentVariable,
	}
	porcelainFlag := cli.BoolFlag{
		Name:        "porcelain",
		Usage:       "Print the output of the command in a easy-to-parse format for scripts",
		Required:    false,
		Destination: &PorcelainMode,
		EnvVar:      defaultPorcelainEnvironmentVariable,
	}
	cacheFlag := cli.BoolFlag{
		Name:        "useCache",
		Usage:       "Experimental: use a cache to speed up scripts",
		Required:    false,
		Destination: &CacheMode,
		EnvVar:      defaultCacheEnvironmentVariable,
	}
	branchVersionFlag := cli.StringFlag{
		Name: "branch-version",
		Usage: `Usage:
			./bin/charts-build-scripts <command> --branch-version="x.y"
			BRANCH_VERSION="x.y" make <command>

		The branch version line to compare against.
		Available inputs: (2.5; 2.6; 2.7; 2.8; 2.9; 2.10; 2.11; 2.12).
		Default Environment Variable:
		`,
		Required: true,
		EnvVar:   defaultBranchVersionEnvironmentVariable,
	}
	forkFlag := cli.StringFlag{
		Name: "fork",
		Usage: `Usage:
			./bin/charts-build-scripts <command> --fork="<fork-URL>"
			FORK="<fork-URL>" make <command>

		Your fork URL configured as a remote in your local git repository.
		`,
		Required:    true,
		Destination: &ForkURL,
		EnvVar:      defaultForkEnvironmentVariable,
	}
	chartVersionFlag := cli.StringFlag{
		Name: "version",
		Usage: `Usage:
			./bin/charts-build-scripts <command> --version="<chart_version>"
			CHART_VERSION="<chart_version>" make <command>

		Target version of chart to release.
		`,
		Required:    true,
		Destination: &ChartVersion,
		EnvVar:      defaultChartVersionEnvironmentVariable,
	}
	branchFlag := cli.StringFlag{
		Name: "branch,b",
		Usage: `Usage:
					./bin/charts-build-scripts <command> --branch="release-v2.y" OR
					BRANCH="dev-v2.y" make <command>
					Available branches: (release-v2.8; dev-v2.9; release-v2.10.)
					`,
		Required:    true,
		EnvVar:      defaultBranchEnvironmentVariable,
		Destination: &Branch,
	}
	localModeFlag := cli.BoolFlag{
		Name:        "local,l",
		Usage:       "Only perform local validation of the contents of assets and charts",
		Required:    false,
		Destination: &LocalMode,
	}
	remoteModeFlag := cli.BoolFlag{
		Name:        "remote,r",
		Usage:       "Only perform upstream validation of the contents of assets and charts",
		Required:    false,
		Destination: &RemoteMode,
	}
	multiRCFlag := cli.BoolFlag{
		Name:        "multi-rc",
		Usage:       "default is false, if passed, auto-bump will not remove previous RC versions",
		Required:    false,
		EnvVar:      defaultMultiRCEnvironmentVariable,
		Destination: &MultiRC,
	}
	ghTokenFlag := cli.StringFlag{
		Name: "gh_token",
		Usage: `Usage:
					./bin/charts-build-scripts <command> --gh_token="********"
					GH_TOKEN="*********" make <command>

					Github Auth Token provided by Github Actions job
					`,
		Required:    true,
		EnvVar:      defaultGHTokenEnvironmentVariable,
		Destination: &GithubToken,
	}
	dockerUserFlag := cli.StringFlag{
		Name:        "docker-user",
		Usage:       "--docker-user=******** || DOCKER_USER=*******",
		Required:    true,
		EnvVar:      defaultDockerUserEnvironmentVariable,
		Destination: &DockerUser,
	}
	dockerPasswordFlag := cli.StringFlag{
		Name:        "docker-password",
		Usage:       "--docker-password=******** || DOCKER_PASSWORD=*******",
		Required:    true,
		EnvVar:      defaultDockerPasswordEnvironmentVariable,
		Destination: &DockerPassword,
	}
	primeUserFlag := cli.StringFlag{
		Name:        "prime-user",
		Usage:       "--prime-user=******** || PRIME_USER=*******",
		Required:    true,
		EnvVar:      defaultPrimeUserEnvironmentVariable,
		Destination: &PrimeUser,
	}
	primePasswordFlag := cli.StringFlag{
		Name:        "prime-password",
		Usage:       "--prime-password=******** || PRIME_PASSWORD=*******",
		Required:    true,
		EnvVar:      defaultPrimePasswordEnvironmentVariable,
		Destination: &PrimePassword,
	}
	primeURLFlag := cli.StringFlag{
		Name:        "prime-url",
		Usage:       "--prime-url=******** || PRIME_URL=*******",
		Required:    true,
		EnvVar:      defaultPrimeURLEnvironmentVariable,
		Destination: &PrimeURL,
	}
	prNumberFlag := cli.StringFlag{
		Name: "pr_number",
		Usage: `Usage:
					./bin/charts-build-scripts <command> --pr_number="****"
					PR_NUMBER="****" make <command>

					Pull Request identifying number provided by Github Actions job
					`,
		Required:    true,
		EnvVar:      defaultPRNumberEnvironmentVariable,
		Destination: &PullRequest,
	}
	skipFlag := cli.BoolFlag{
		Name:        "skip",
		Usage:       "Skip the execution and return success",
		EnvVar:      defaultSkipEnvironmentVariable,
		Destination: &Skip,
	}
	softErrorsFlag := cli.BoolFlag{
		Name:        "soft-errors",
		Usage:       "Enables soft error mode - some non-fatal errors will become warnings",
		EnvVar:      softErrorsEnvironmentVariable,
		Destination: &SoftErrorMode,
	}
	overrideVersionFlag := cli.StringFlag{
		Name: "override",
		Usage: `Usage:
			- "patch"
			- "minor"
			- "auto"
			- ""
		`,
		Required:    false,
		Destination: &OverrideVersion,
		EnvVar:      defaultOverrideVersionEnvironmentVariable,
	}

	// Commands
	app.Commands = []cli.Command{
		{
			Name:   "list",
			Usage:  "Print a list of all packages tracked in the current repository",
			Action: listPackages,
			Flags:  []cli.Flag{packageFlag, porcelainFlag},
		},
		{
			Name:   "prepare",
			Usage:  "Pull in the chart specified from upstream to the charts directory and apply any patch files",
			Action: prepareCharts,
			Before: setupCache,
			Flags:  []cli.Flag{packageFlag, cacheFlag, softErrorsFlag},
		},
		{
			Name:   "patch",
			Usage:  "Apply a patch between the upstream chart and the current state of the chart in the charts directory",
			Action: generatePatch,
			Before: setupCache,
			Flags:  []cli.Flag{packageFlag, cacheFlag},
		},
		{
			Name:   "charts",
			Usage:  "Create a local chart archive of your finalized chart for testing",
			Action: generateCharts,
			Before: setupCache,
			Flags:  []cli.Flag{packageFlag, configFlag, cacheFlag},
		},
		{
			Name:   "scan-registries",
			Usage:  "Fetch, list and compare SUSE's registries and create yaml files with what is supposed to be synced from Docker Hub",
			Action: scanRegistries,
			Flags:  []cli.Flag{primeURLFlag},
		},
		{
			Name:   "sync-registries",
			Usage:  "Fetch, list and compare SUSE's registries and create yaml files with what is supposed to be synced from Docker Hub",
			Action: syncRegistries,
			Flags:  []cli.Flag{dockerUserFlag, dockerPasswordFlag, primeUserFlag, primePasswordFlag, primeURLFlag},
		},
		{
			Name:   "index",
			Usage:  "Create or update the existing Helm index.yaml at the repository root",
			Action: createOrUpdateIndex,
		},
		{
			Name:   "zip",
			Usage:  "Take the contents of a chart under charts/ and rezip the asset if it has been changed",
			Action: zipCharts,
			Flags:  []cli.Flag{chartFlag},
		},
		{
			Name:   "unzip",
			Usage:  "Take the contents of an asset under assets/ and unzip the chart",
			Action: unzipAssets,
			Flags:  []cli.Flag{assetFlag},
		},
		{
			Name:   "clean",
			Usage:  "Clean up your current repository to get it ready for a PR",
			Action: cleanRepo,
			Flags:  []cli.Flag{packageFlag},
		},
		{
			Name:   "clean-cache",
			Usage:  "Experimental: Clean cache",
			Action: cleanCache,
		},
		{
			Name:   "validate",
			Usage:  "Run validation to ensure that contents of assets and charts won't overwrite released charts",
			Action: validateRepo,
			Flags:  []cli.Flag{packageFlag, configFlag, localModeFlag, remoteModeFlag, skipFlag},
		},
		{
			Name:   "standardize",
			Usage:  "Standardize a Helm repository to the expected assets, charts, and index.yaml structure of these scripts",
			Action: standardizeRepo,
			Flags:  []cli.Flag{packageFlag, configFlag},
		},
		{
			Usage:  "Updates the current directory by applying the configuration.yaml on upstream Go templates to pull in the most up-to-date docs, scripts, etc.",
			Name:   "template",
			Action: createOrUpdateTemplate,
			Flags: []cli.Flag{
				// TODO: verify if this is the correct way to pass the variables
				configFlag,
				cli.StringFlag{
					Name:        "repositoryUrl,r",
					Required:    false,
					Destination: &update.ChartsBuildScriptsRepositoryURL,
					Value:       "https://github.com/rancher/charts-build-scripts.git",
				},
				cli.StringFlag{
					Name:        "branch,b",
					Required:    false,
					Destination: &update.ChartsBuildScriptsRepositoryBranch,
					Value:       "master",
				},
			},
		},
		{
			Name:   "check-images",
			Usage:  "Checks all container images used in the charts repository",
			Action: checkImages,
		},
		{
			Name:   "check-rc",
			Usage:  "Checks if there are any images with RC tags or charts with RC versions in the charts repository",
			Action: checkRCTagsAndVersions,
		},
		{
			Name:   "icon",
			Usage:  "Download the chart icon locally and use it",
			Action: downloadIcon,
			Flags:  []cli.Flag{packageFlag, configFlag, cacheFlag},
		},
		{
			Name: "lifecycle-status",
			Usage: `Print the status of the current assets and charts based on the branch version and chart version according to the lifecycle rules.
			Saves the logs in the logs/ directory.`,
			Action: lifecycleStatus,
			Flags:  []cli.Flag{branchVersionFlag, chartFlag},
		},
		{
			Name: "auto-forward-port",
			Usage: `Execute the forward-port script to forward port a chart or all to the production branch.
				The charts to be forward ported are listed in the result of lifecycle-status command.
				It is advised to run make lifecycle-status before running this command.
				At the end of the execution, the script will create a PR with the changes to each chart.
				At the end of the execution, the script will save the logs in the logs directory,
				with all assets versions and branches that were pushed to the upstream repository.
			`,
			Action: autoForwardPort,
			Flags:  []cli.Flag{branchVersionFlag, chartFlag, forkFlag},
		},
		{
			Name: "release",
			Usage: `Execute the release script to release a chart to the production branch.
			`,
			Action: release,
			Flags:  []cli.Flag{branchVersionFlag, chartFlag, chartVersionFlag, forkFlag},
		},
		{
			Name: "validate-release-charts",
			Usage: `Check charts to release in PR.
			`,
			Action: validateRelease,
			Flags:  []cli.Flag{branchFlag, ghTokenFlag, prNumberFlag, skipFlag},
		},
		{
			Name: "compare-index-files",
			Usage: `Compare the index.yaml between github repository and charts.rancher.io.
			`,
			Action: compareIndexFiles,
			Flags:  []cli.Flag{branchFlag},
		},
		{
			Name:   "chart-bump",
			Usage:  `Generate a new chart bump PR.`,
			Action: chartBump,
			Before: setupCache,
			Flags:  []cli.Flag{packageFlag, branchFlag, overrideVersionFlag, multiRCFlag},
		},
	}

	if err := app.Run(os.Args); err != nil {
		logger.Fatal(context.Background(), err.Error())
	}
}

func listPackages(c *cli.Context) {
	ctx := context.Background()

	getRepoRoot()
	packageList, err := charts.ListPackages(ctx, RepoRoot, CurrentPackage)
	if err != nil {
		logger.Fatal(ctx, err.Error())
	}
	if PorcelainMode {
		logger.Log(ctx, slog.LevelInfo, "", slog.String("packageList", strings.Join(packageList, " ")))
		return

	}

	logger.Log(ctx, slog.LevelInfo, "", slog.Any("packageList", packageList))
}

func prepareCharts(c *cli.Context) {
	ctx := context.Background()

	util.SetSoftErrorMode(SoftErrorMode)
	packages := getPackages()
	if len(packages) == 0 {
		logger.Fatal(ctx, "could not find any packages in packages/ folder")
	}
	for _, p := range packages {
		if err := p.Prepare(ctx); err != nil {
			logger.Fatal(ctx, err.Error())
		}
	}
}

func generatePatch(c *cli.Context) {
	ctx := context.Background()

	packages := getPackages()
	if len(packages) == 0 {
		logger.Log(ctx, slog.LevelInfo, "no packages found")
		return
	}
	if len(packages) != 1 {
		packageNames := make([]string, len(packages))
		for i, pkg := range packages {
			packageNames[i] = pkg.Name
		}
		logger.Fatal(ctx, fmt.Sprintf("PACKAGE=\"%s\"; is wrong, it must be set to point to one package", CurrentPackage))
	}
	if err := packages[0].GeneratePatch(ctx); err != nil {
		logger.Fatal(ctx, err.Error())
	}
}

func generateCharts(c *cli.Context) {
	ctx := context.Background()

	packages := getPackages()
	if len(packages) == 0 {
		logger.Log(ctx, slog.LevelInfo, "no packages found")
		return
	}

	chartsScriptOptions := parseScriptOptions(ctx)
	for _, p := range packages {
		if p.Auto == false {
			if err := p.GenerateCharts(ctx, chartsScriptOptions.OmitBuildMetadataOnExport); err != nil {
				logger.Fatal(ctx, err.Error())
			}
		}
	}
}

func downloadIcon(c *cli.Context) {
	ctx := context.Background()

	packages := getPackages()
	if len(packages) == 0 {
		logger.Log(ctx, slog.LevelInfo, "no packages found")
		return
	}
	for _, p := range packages {
		err := p.DownloadIcon(ctx)
		if err != nil {
			logger.Fatal(ctx, err.Error())
		}
	}
}

func scanRegistries(c *cli.Context) {
	ctx := context.Background()
	if err := registries.Scan(ctx, PrimeURL); err != nil {
		logger.Fatal(ctx, err.Error())
	}
}

func syncRegistries(c *cli.Context) {
	ctx := context.Background()
<<<<<<< HEAD
	if err := registries.Sync(ctx, PrimeUser, PrimePassword, PrimeURL, DockerUser, DockerPassword); err != nil {
=======

	emptyUser := PrimeUser == ""
	emptyPass := PrimePassword == ""
	if emptyUser || emptyPass {
		logger.Log(ctx, slog.LevelError, "missing credential", slog.Bool("User Empty", emptyUser))
		logger.Log(ctx, slog.LevelError, "missing credential", slog.Bool("Password Empty", emptyPass))
		logger.Fatal(ctx, errors.New("no credentials provided for prime registry").Error())
	}

	if err := registries.Sync(ctx, PrimeUser, PrimePassword); err != nil {
>>>>>>> f9f32540
		logger.Fatal(ctx, err.Error())
	}
}

func createOrUpdateIndex(c *cli.Context) {
	ctx := context.Background()

	getRepoRoot()
	if err := helm.CreateOrUpdateHelmIndex(ctx, filesystem.GetFilesystem(RepoRoot)); err != nil {
		logger.Fatal(ctx, err.Error())
	}
}

func zipCharts(c *cli.Context) {
	ctx := context.Background()

	getRepoRoot()
	if err := zip.ArchiveCharts(ctx, RepoRoot, CurrentChart); err != nil {
		logger.Fatal(ctx, err.Error())
	}
	createOrUpdateIndex(c)
}

func unzipAssets(c *cli.Context) {
	ctx := context.Background()

	getRepoRoot()
	if err := zip.DumpAssets(ctx, RepoRoot, CurrentAsset); err != nil {
		logger.Fatal(ctx, err.Error())
	}
	createOrUpdateIndex(c)
}

func cleanRepo(c *cli.Context) {
	ctx := context.Background()

	packages := getPackages()
	if len(packages) == 0 {
		logger.Log(ctx, slog.LevelInfo, "no packages found")
		return
	}

	for _, p := range packages {
		if err := p.Clean(ctx); err != nil {
			logger.Fatal(ctx, err.Error())
		}
	}
}

func validateRepo(c *cli.Context) {
	ctx := context.Background()
	getRepoRoot()
	rootFs := filesystem.GetFilesystem(RepoRoot)

	if LocalMode && RemoteMode {
		logger.Fatal(ctx, "cannot specify both local and remote validation")
	}

	chartsScriptOptions := parseScriptOptions(ctx)

	logger.Log(ctx, slog.LevelInfo, "checking if Git is clean")
	_, _, status := getGitInfo()
	if !status.IsClean() {
		logger.Fatal(ctx, "repository must be clean to run validation")
	}

	// Only skip icon validations for forward-ports
	if !Skip {
		if err := auto.ValidateIcons(ctx, rootFs); err != nil {
			logger.Fatal(ctx, err.Error())
		}
	}

	if RemoteMode {
		logger.Log(ctx, slog.LevelInfo, "remove validation only")
	} else {
		logger.Log(ctx, slog.LevelInfo, "generating charts")
		generateCharts(c)

		logger.Log(ctx, slog.LevelInfo, "checking if Git is clean after generating charts")
		_, _, status = getGitInfo()
		if err := validate.StatusExceptions(ctx, status); err != nil {
			logger.Fatal(ctx, err.Error())
		}

		logger.Log(ctx, slog.LevelInfo, "successfully validated that current charts and assets are up-to-date")
	}

	if chartsScriptOptions.ValidateOptions != nil {
		if LocalMode {
			logger.Log(ctx, slog.LevelInfo, "local validation only")
		} else {
			getRepoRoot()
			repoFs := filesystem.GetFilesystem(RepoRoot)
			releaseOptions, err := options.LoadReleaseOptionsFromFile(ctx, repoFs, "release.yaml")
			if err != nil {
				logger.Fatal(ctx, fmt.Errorf("unable to unmarshall release.yaml: %w", err).Error())
			}
			u := chartsScriptOptions.ValidateOptions.UpstreamOptions
			branch := chartsScriptOptions.ValidateOptions.Branch

			logger.Log(ctx, slog.LevelInfo, "upstream validation against repository", slog.String("url", u.URL), slog.String("branch", branch))
			compareGeneratedAssetsResponse, err := validate.CompareGeneratedAssets(ctx, RepoRoot, repoFs, u, branch, releaseOptions)
			if err != nil {
				logger.Fatal(ctx, err.Error())
			}
			if !compareGeneratedAssetsResponse.PassedValidation() {
				// Output charts that have been modified
				compareGeneratedAssetsResponse.LogDiscrepancies(ctx)

				logger.Log(ctx, slog.LevelInfo, "dumping release.yaml to track changes that have been introduced")
				if err := compareGeneratedAssetsResponse.DumpReleaseYaml(ctx, repoFs); err != nil {
					logger.Log(ctx, slog.LevelError, "unable to dump newly generated release.yaml", logger.Err(err))
				}

				logger.Log(ctx, slog.LevelInfo, "updating index.yaml")
				if err := helm.CreateOrUpdateHelmIndex(ctx, repoFs); err != nil {
					logger.Fatal(ctx, err.Error())
				}

				logger.Fatal(ctx, fmt.Sprintf("validation against upstream repository %s at branch %s failed.", u.URL, branch))
			}
		}
	}

	logger.Log(ctx, slog.LevelInfo, "zipping charts to ensure that contents of assets, charts, and index.yaml are in sync")
	zipCharts(c)

	logger.Log(ctx, slog.LevelInfo, "final check if Git is clean")
	_, _, status = getGitInfo()
	if !status.IsClean() {
		logger.Fatal(ctx, fmt.Sprintf("repository must be clean to pass validation; status: %s", status.String()))
	}

	logger.Log(ctx, slog.LevelInfo, "make validate success")
}

func standardizeRepo(c *cli.Context) {
	ctx := context.Background()

	getRepoRoot()
	repoFs := filesystem.GetFilesystem(RepoRoot)
	if err := standardize.RestructureChartsAndAssets(ctx, repoFs); err != nil {
		logger.Fatal(ctx, err.Error())
	}
}

func createOrUpdateTemplate(c *cli.Context) {
	ctx := context.Background()

	getRepoRoot()
	repoFs := filesystem.GetFilesystem(RepoRoot)
	chartsScriptOptions := parseScriptOptions(ctx)
	if err := update.ApplyUpstreamTemplate(ctx, repoFs, *chartsScriptOptions); err != nil {
		logger.Fatal(ctx, fmt.Errorf("failed to update repository based on upstream template: %w", err).Error())
	}

	logger.Log(ctx, slog.LevelInfo, "successfully updated repository based on upstream template")
}

func setupCache(c *cli.Context) error {
	ctx := context.Background()

	getRepoRoot()
	return puller.InitRootCache(ctx, RepoRoot, CacheMode, path.DefaultCachePath)
}

func cleanCache(c *cli.Context) {
	ctx := context.Background()

	getRepoRoot()
	if err := puller.CleanRootCache(ctx, RepoRoot, path.DefaultCachePath); err != nil {
		logger.Fatal(ctx, err.Error())
	}
}

func parseScriptOptions(ctx context.Context) *options.ChartsScriptOptions {
	configYaml, err := os.ReadFile(ChartsScriptOptionsFile)
	if err != nil {
		logger.Fatal(ctx, fmt.Errorf("unable to find configuration file: %w", err).Error())
	}
	chartsScriptOptions := options.ChartsScriptOptions{}
	if err := yaml.UnmarshalStrict(configYaml, &chartsScriptOptions); err != nil {
		logger.Fatal(ctx, fmt.Errorf("unable to unmarshall configuration file: %w", err).Error())
	}

	if chartsScriptOptions.ValidateOptions != nil {
		logger.Log(ctx, slog.LevelInfo, "chart script options", slog.Group("opts",
			slog.Group("validate",
				slog.String("branch", chartsScriptOptions.ValidateOptions.Branch),
				slog.Group("upstream",
					slog.String("url", chartsScriptOptions.ValidateOptions.UpstreamOptions.URL),
					slog.Any("commit", chartsScriptOptions.ValidateOptions.UpstreamOptions.Commit),
					slog.Any("subdirectory", chartsScriptOptions.ValidateOptions.UpstreamOptions.Subdirectory),
				),
			),
			slog.Group("helmRepo",
				slog.String("CNAME", chartsScriptOptions.HelmRepoConfiguration.CNAME),
			),
			slog.String("template", chartsScriptOptions.Template),
			slog.Bool("omitBuildMetadata", chartsScriptOptions.OmitBuildMetadataOnExport),
		))
	}

	return &chartsScriptOptions
}

func getRepoRoot() {
	ctx := context.Background()

	RepoRoot = os.Getenv("DEV_REPO_ROOT")
	if RepoRoot != "" {
		logger.Log(ctx, slog.LevelDebug, "using customized repo root: ", slog.String("repoRoot", RepoRoot))
	}

	repoRoot, err := os.Getwd()
	if err != nil {
		logger.Fatal(ctx, fmt.Errorf("unable to get current working directory: %w", err).Error())
	}
	if repoRoot == "" {
		logger.Fatal(ctx, "unable to get current working directory")
	}

	logger.Log(ctx, slog.LevelDebug, "using current working directory as repo root: ", slog.String("repoRoot", repoRoot))
	RepoRoot = repoRoot
}

func getPackages() []*charts.Package {
	ctx := context.Background()

	getRepoRoot()
	packages, err := charts.GetPackages(ctx, RepoRoot, CurrentPackage)
	if err != nil {
		logger.Fatal(ctx, err.Error())
	}
	return packages
}

func getGitInfo() (*git.Repository, *git.Worktree, git.Status) {
	ctx := context.Background()

	getRepoRoot()
	repo, err := repository.GetRepo(RepoRoot)
	if err != nil {
		logger.Fatal(ctx, err.Error())
	}

	// Check if git is clean
	wt, err := repo.Worktree()
	if err != nil {
		logger.Fatal(ctx, err.Error())
	}

	status, err := wt.Status()
	if err != nil {
		logger.Fatal(ctx, err.Error())
	}

	return repo, wt, status
}

func checkImages(c *cli.Context) {
	ctx := context.Background()

	if err := registries.DockerScan(ctx); err != nil {
		logger.Fatal(ctx, err.Error())
	}
}

func checkRCTagsAndVersions(c *cli.Context) {
	ctx := context.Background()

	getRepoRoot()
	// Grab all images that contain RC tags
	rcImageTagMap := registries.DockerCheckRCTags(ctx, RepoRoot)

	// Grab all chart versions that contain RC tags
	rcChartVersionMap, err := charts.CheckRCCharts(ctx, RepoRoot)
	if err != nil {
		logger.Fatal(ctx, fmt.Errorf("unable to check for RC charts: %w", err).Error())
	}

	// If there are any charts that contains RC version or images that contains RC tags
	// log them and return an error
	if len(rcChartVersionMap) > 0 || len(rcImageTagMap) > 0 {
		logger.Log(ctx, slog.LevelError, "found images with RC tags", slog.Any("rcImageTagMap", rcImageTagMap))
		logger.Log(ctx, slog.LevelError, "found charts with RC version", slog.Any("rcChartVersionMap", rcChartVersionMap))
		logger.Fatal(ctx, "RC check has failed")
	}

	logger.Log(ctx, slog.LevelInfo, "successfully checked RC tags and versions")
}

func lifecycleStatus(c *cli.Context) {
	ctx := context.Background()

	// Initialize dependencies with branch-version and current chart
	logger.Log(ctx, slog.LevelDebug, "initialize lifecycle-status")

	getRepoRoot()
	rootFs := filesystem.GetFilesystem(RepoRoot)
	lifeCycleDep, err := lifecycle.InitDependencies(ctx, RepoRoot, rootFs, c.String("branch-version"), CurrentChart)
	if err != nil {
		logger.Fatal(ctx, fmt.Errorf("encountered error while initializing dependencies: %w", err).Error())
	}

	// Execute lifecycle status check and save the logs
	logger.Log(ctx, slog.LevelDebug, "checking lifecycle status and saving logs")
	_, err = lifeCycleDep.CheckLifecycleStatusAndSave(ctx, CurrentChart)
	if err != nil {
		logger.Fatal(ctx, fmt.Errorf("failed to check lifecycle status: %w", err).Error())
	}
}

func autoForwardPort(c *cli.Context) {
	ctx := context.Background()

	if ForkURL == "" {
		logger.Fatal(ctx, "FORK environment variable must be set to run auto-forward-port")
	}

	// Initialize dependencies with branch-version and current chart
	logger.Log(ctx, slog.LevelDebug, "initialize auto forward port")

	getRepoRoot()
	rootFs := filesystem.GetFilesystem(RepoRoot)

	lifeCycleDep, err := lifecycle.InitDependencies(ctx, RepoRoot, rootFs, c.String("branch-version"), CurrentChart)
	if err != nil {
		logger.Fatal(ctx, fmt.Errorf("encountered error while initializing dependencies: %w", err).Error())
	}

	// Execute lifecycle status check and save the logs
	logger.Log(ctx, slog.LevelInfo, "checking lifecycle status and saving logs")
	status, err := lifeCycleDep.CheckLifecycleStatusAndSave(ctx, CurrentChart)
	if err != nil {
		logger.Fatal(ctx, fmt.Errorf("failed to check lifecycle status: %w", err).Error())
	}

	// Execute forward port with loaded information from status
	fp, err := auto.CreateForwardPortStructure(ctx, lifeCycleDep, status.AssetsToBeForwardPorted, ForkURL)
	if err != nil {
		logger.Fatal(ctx, fmt.Errorf("failed to prepare forward port: %w", err).Error())
	}

	err = fp.ExecuteForwardPort(ctx, CurrentChart)
	if err != nil {
		logger.Fatal(ctx, fmt.Errorf("failed to execute forward port: %w", err).Error())
	}
}

func release(c *cli.Context) {
	ctx := context.Background()

	if ForkURL == "" {
		logger.Fatal(ctx, "FORK environment variable must be set to run release cmd")
	}

	if CurrentChart == "" {
		logger.Fatal(ctx, "CHART environment variable must be set to run release cmd")
	}
	getRepoRoot()
	rootFs := filesystem.GetFilesystem(RepoRoot)

	dependencies, err := lifecycle.InitDependencies(ctx, RepoRoot, rootFs, c.String("branch-version"), CurrentChart)
	if err != nil {
		logger.Fatal(ctx, fmt.Errorf("encountered error while initializing dependencies: %w", err).Error())
	}

	status, err := lifecycle.LoadState(rootFs)
	if err != nil {
		logger.Fatal(ctx, fmt.Errorf("could not load state; please run lifecycle-status before this command: %w", err).Error())
	}

	release, err := auto.InitRelease(ctx, dependencies, status, ChartVersion, CurrentChart, ForkURL)
	if err != nil {
		logger.Fatal(ctx, fmt.Errorf("failed to initialize release: %w", err).Error())
	}

	if err := release.PullAsset(); err != nil {
		logger.Fatal(ctx, fmt.Errorf("failed to execute release: %w", err).Error())
	}

	// Unzip Assets: ASSET=<chart>/<chart>-<version.tgz make unzip
	CurrentAsset = release.Chart + "/" + release.AssetTgz
	unzipAssets(c)

	if err := release.PullIcon(ctx, rootFs); err != nil {
		logger.Fatal(ctx, fmt.Errorf("failed to pull icon: %w", err).Error())
	}

	// update release.yaml
	if err := release.UpdateReleaseYaml(ctx, true); err != nil {
		logger.Fatal(ctx, fmt.Errorf("failed to update release.yaml: %w", err).Error())
	}

	// make index
	createOrUpdateIndex(c)
}

func validateRelease(c *cli.Context) {
	ctx := context.Background()

	if Skip {
		logger.Log(ctx, slog.LevelInfo, "skipping release validation")
		return
	}
	if GithubToken == "" {
		logger.Fatal(ctx, "GH_TOKEN environment variable must be set to run validate-release-charts")
	}
	if PullRequest == "" {
		logger.Fatal(ctx, "PR_NUMBER environment variable must be set to run validate-release-charts")
	}
	if Branch == "" {
		logger.Fatal(ctx, "BRANCH environment variable must be set to run validate-release-charts")
	}
	getRepoRoot()
	rootFs := filesystem.GetFilesystem(RepoRoot)

	if !strings.HasPrefix(Branch, "release-v") {
		logger.Fatal(ctx, "branch must be in the format release-v2.x")
	}

	dependencies, err := lifecycle.InitDependencies(ctx, RepoRoot, rootFs, strings.TrimPrefix(Branch, "release-v"), "")
	if err != nil {
		logger.Fatal(ctx, fmt.Errorf("encountered error while initializing dependencies: %w", err).Error())
	}

	if err := auto.ValidatePullRequest(ctx, GithubToken, PullRequest, dependencies); err != nil {
		logger.Fatal(ctx, fmt.Errorf("failed to validate pull request: %w", err).Error())
	}
}

func compareIndexFiles(c *cli.Context) {
	ctx := context.Background()

	if Branch == "" {
		logger.Fatal(ctx, "BRANCH environment variable must be set to run compare-index-files")
	}

	getRepoRoot()
	rootFs := filesystem.GetFilesystem(RepoRoot)

	if err := auto.CompareIndexFiles(ctx, rootFs); err != nil {
		logger.Fatal(ctx, fmt.Errorf("failed to compare index files: %w", err).Error())
	}

	logger.Log(ctx, slog.LevelInfo, "index.yaml files are the same at git repository and charts.rancher.io")
}

func chartBump(c *cli.Context) {
	ctx := context.Background()

	logger.Log(ctx, slog.LevelInfo, "received parameters")
	logger.Log(ctx, slog.LevelInfo, "", slog.String("package", CurrentPackage))
	logger.Log(ctx, slog.LevelInfo, "", slog.String("branch", Branch))
	logger.Log(ctx, slog.LevelInfo, "", slog.String("overrideVersion", OverrideVersion))
	logger.Log(ctx, slog.LevelInfo, "", slog.Bool("multi-RC", MultiRC))

	if CurrentPackage == "" || Branch == "" || OverrideVersion == "" {
		logger.Fatal(ctx, fmt.Sprintf("must provide values for CurrentPackage[%s], Branch[%s], and OverrideVersion[%s]",
			CurrentPackage, Branch, OverrideVersion))
	}

	if OverrideVersion != "patch" && OverrideVersion != "minor" && OverrideVersion != "auto" {
		logger.Fatal(ctx, "OverrideVersion must be set to either patch, minor, or auto")
	}

	ChartsScriptOptionsFile = path.ConfigurationYamlFile
	chartsScriptOptions := parseScriptOptions(ctx)

	bump, err := auto.SetupBump(ctx, RepoRoot, CurrentPackage, Branch, chartsScriptOptions)
	if err != nil {
		logger.Fatal(ctx, fmt.Errorf("failed to setup: %w", err).Error())
	}

	if err := bump.BumpChart(ctx, OverrideVersion, MultiRC); err != nil {
		logger.Fatal(ctx, fmt.Errorf("failed to bump: %w", err).Error())
	}
}<|MERGE_RESOLUTION|>--- conflicted
+++ resolved
@@ -631,20 +631,22 @@
 
 func syncRegistries(c *cli.Context) {
 	ctx := context.Background()
-<<<<<<< HEAD
-	if err := registries.Sync(ctx, PrimeUser, PrimePassword, PrimeURL, DockerUser, DockerPassword); err != nil {
-=======
 
 	emptyUser := PrimeUser == ""
 	emptyPass := PrimePassword == ""
-	if emptyUser || emptyPass {
+	emptyURL := PrimeURL == ""
+	emptyDockerUser := DockerUser == ""
+	emptyDockerPass := DockerPassword == ""
+	if emptyUser || emptyPass || emptyURL || emptyDockerUser || emptyDockerPass {
 		logger.Log(ctx, slog.LevelError, "missing credential", slog.Bool("User Empty", emptyUser))
 		logger.Log(ctx, slog.LevelError, "missing credential", slog.Bool("Password Empty", emptyPass))
-		logger.Fatal(ctx, errors.New("no credentials provided for prime registry").Error())
-	}
-
-	if err := registries.Sync(ctx, PrimeUser, PrimePassword); err != nil {
->>>>>>> f9f32540
+		logger.Log(ctx, slog.LevelError, "missing credential", slog.Bool("URL Empty", emptyURL))
+		logger.Log(ctx, slog.LevelError, "missing credential", slog.Bool("Docker User Empty", emptyDockerUser))
+		logger.Log(ctx, slog.LevelError, "missing credential", slog.Bool("Docker Pass Empty", emptyDockerPass))
+		logger.Fatal(ctx, errors.New("no credentials provided for sync").Error())
+	}
+
+	if err := registries.Sync(ctx, PrimeUser, PrimePassword, PrimeURL, DockerUser, DockerPassword); err != nil {
 		logger.Fatal(ctx, err.Error())
 	}
 }
